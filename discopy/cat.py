--- conflicted
+++ resolved
@@ -273,37 +273,6 @@
             boxes, scan = boxes + other.boxes, other.cod
         return Arrow(self.dom, scan, boxes, _scan=False)
 
-<<<<<<< HEAD
-=======
-    def compose(self, *others, backwards=False):
-        """
-        Returns the composition of self with a list of other arrows.
-
-        Parameters
-        ----------
-        others : list
-            Other arrows.
-        backwards : bool, optional
-            Whether to compose in reverse, default is :code`False`.
-
-        Returns
-        -------
-        arrow : cat.Arrow
-            Such that :code:`arrow == self >> others[0] >> ... >> others[-1]`
-            if :code:`backwards` else
-            :code:`arrow == self << others[0] << ... << others[-1]`.
-
-        Examples
-        --------
-        >>> x, y, z = Ob('x'), Ob('y'), Ob('z')
-        >>> f, g, h = Box('f', x, y), Box('g', y, z), Box('h', z, x)
-        >>> assert Arrow.compose(f, g, h) == f >> g >> h
-        >>> assert f.compose(g, h) == Id(x).compose(f, g, h) == f >> g >> h
-        >>> assert h.compose(g, f, backwards=True) == h << g << f
-        """
-        return fold(lambda f, g: f << g if backwards else f >> g, others, self)
-
->>>>>>> 6774bcd3
     def __rshift__(self, other):
         return self.then(other)
 
