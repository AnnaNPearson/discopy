# -*- coding: utf-8 -*-

""" DisCoPy quantum submodule: cqmap, circuit, gates, tk and zx. """

from discopy.quantum import cqmap, circuit, gates, zx
from discopy.quantum.cqmap import C, Q, CQ, CQMap
from discopy.quantum.circuit import (
    bit, qubit, Digit, Qudit, Circuit, Id, Box, Sum, Swap, CircuitFunctor,
    Discard, MixedState, Measure, Encode, IQPansatz, random_tiling,
    real_amp_ansatz)
from discopy.quantum.gates import (
<<<<<<< HEAD
    SWAP, ClassicalGate, QuantumGate, Controlled, Ket, Bra, Bits, Copy, Match,
    Rx, Rz, CU1, CRz, CRx, CZ, CX, X, Y, Z, H, S, T, scalar, sqrt)
=======
    SWAP, ClassicalGate, QuantumGate, Ket, Bra, Bits, Copy, Match,
    Rx, Ry, Rz, CU1, CRz, CRx, CZ, CX, X, Y, Z, H, S, T, scalar, sqrt, rewire)
>>>>>>> 0ebabd0d
<|MERGE_RESOLUTION|>--- conflicted
+++ resolved
@@ -9,10 +9,5 @@
     Discard, MixedState, Measure, Encode, IQPansatz, random_tiling,
     real_amp_ansatz)
 from discopy.quantum.gates import (
-<<<<<<< HEAD
     SWAP, ClassicalGate, QuantumGate, Controlled, Ket, Bra, Bits, Copy, Match,
-    Rx, Rz, CU1, CRz, CRx, CZ, CX, X, Y, Z, H, S, T, scalar, sqrt)
-=======
-    SWAP, ClassicalGate, QuantumGate, Ket, Bra, Bits, Copy, Match,
-    Rx, Ry, Rz, CU1, CRz, CRx, CZ, CX, X, Y, Z, H, S, T, scalar, sqrt, rewire)
->>>>>>> 0ebabd0d
+    Rx, Ry, Rz, CU1, CRz, CRx, CZ, CX, X, Y, Z, H, S, T, scalar, sqrt, rewire)