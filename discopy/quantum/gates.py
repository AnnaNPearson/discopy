--- conflicted
+++ resolved
@@ -215,17 +215,12 @@
         dom, cod = qubit ** 0, qubit ** len(bitstring)
         name = "Ket({})".format(', '.join(map(str, bitstring)))
         super().__init__(name, dom, cod, is_mixed=False)
-<<<<<<< HEAD
-        self.bitstring, self.array = bitstring, Bits(*bitstring).array
-        self.draw_as_brakets = True
-=======
-        self._digits, self._dim = bitstring, 2
+        self._digits, self._dim, self.draw_as_brakets = bitstring, 2, True
 
     @property
     def bitstring(self):
         """ The bitstring of a Ket. """
         return list(self._digits)
->>>>>>> 0ebabd0d
 
     def dagger(self):
         return Bra(*self.bitstring)
@@ -248,17 +243,12 @@
         name = "Bra({})".format(', '.join(map(str, bitstring)))
         dom, cod = qubit ** len(bitstring), qubit ** 0
         super().__init__(name, dom, cod, is_mixed=False)
-<<<<<<< HEAD
-        self.bitstring, self.array = bitstring, Bits(*bitstring).array
-        self.draw_as_brakets = True
-=======
-        self._digits, self._dim = bitstring, 2
+        self._digits, self._dim, self.draw_as_brakets = bitstring, 2, True
 
     @property
     def bitstring(self):
         """ The bitstring of a Bra. """
         return list(self._digits)
->>>>>>> 0ebabd0d
 
     def dagger(self):
         return Ket(*self.bitstring)
