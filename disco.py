""" Implements free rigid categories and distributional compositional models.

>>> s, n = Pregroup('s'), Pregroup('n')
>>> Alice, Bob = Word('Alice', n), Word('Bob', n)
>>> loves = Word('loves', n.r @ s @ n.l)
>>> grammar = Cup(n, n.r) @ Wire(s) @ Cup(n.l, n)
>>> sentence = grammar << Alice @ loves @ Bob
>>> ob = {s: 1, n: 2}
>>> ar = {Alice: [1, 0], loves: [0, 1, 1, 0], Bob: [0, 1]}
>>> F = Model(ob, ar)

# >>> assert F(sentence) == True
"""

import numpy as np
from discopy import cat, moncat
from discopy.moncat import Ob, Ty, Diagram
from discopy.matrix import Dim, Matrix, Id, MatrixFunctor
from discopy.circuit import CircuitFunctor, Circuit, PRO, GCX, HAD, Bra, Ket


class Adjoint(Ob):
    """
    Implements simple types: basic types and their iterated adjoints.

    >>> a = Adjoint('a', 0)
    >>> assert a.l.r == a.r.l == a and a != a.l.l != a.r.r
    """
    def __init__(self, basic, z):
        """
        >>> a = Adjoint('a', 0)
        >>> a.name
        ('a', 0)
        """
        if not isinstance(z, int):
            raise ValueError("Expected int, got {} instead".format(repr(z)))
        self._basic, self._z = basic, z
        super().__init__((basic, z))

    @property
    def l(self):
        """
        >>> Adjoint('a', 0).l
        Adjoint('a', -1)
        """
        return Adjoint(self._basic, self._z - 1)

    @property
    def r(self):
        """
        >>> Adjoint('a', 0).r
        Adjoint('a', 1)
        """
        return Adjoint(self._basic, self._z + 1)

    def __repr__(self):
        """
        >>> Adjoint('a', 42)
        Adjoint('a', 42)
        """
        return "Adjoint({}, {})".format(repr(self._basic), repr(self._z))

    def __str__(self):
        """
        >>> a = Adjoint('a', 0)
        >>> print(a)
        a
        >>> print(a.r)
        a.r
        >>> print(a.l)
        a.l
        """
        return str(self._basic) + (
            - self._z * '.l' if self._z < 0 else self._z * '.r')

class Pregroup(Ty):
    """ Implements pregroup types as lists of adjoints.

    >>> s, n = Pregroup('s'), Pregroup('n')
    >>> assert n.l.r == n == n.r.l
    >>> assert (s @ n).l == n.l @ s.l and (s @ n).r == n.r @ s.r
    """
    def __init__(self, *t):
        """
        >>> Pregroup('s', 'n')
        Pregroup('s', 'n')
        """
        t = [x if isinstance(x, Adjoint) else Adjoint(x, 0) for x in t]
        super().__init__(*t)

    def __add__(self, other):
        """
        >>> s, n = Pregroup('s'), Pregroup('n')
        >>> assert n.r @ s @ n.l == n.r + s + n.l
        """
        return Pregroup(*super().__add__(other))

    def __getitem__(self, key):
        """
        >>> Pregroup('s', 'n')[1]
        Adjoint('n', 0)
        >>> Pregroup('s', 'n')[1:]
        Pregroup('n')
        """
        if isinstance(key, slice):
            return Pregroup(*super().__getitem__(key))
        return super().__getitem__(key)

    def __repr__(self):
        """
        >>> s, n = Pregroup('s'), Pregroup('n')
        >>> n.r @ s @ n.l
        Pregroup(Adjoint('n', 1), 's', Adjoint('n', -1))
        """
        return "Pregroup({})".format(', '.join(
            repr(x if x._z else x._basic) for x in self))

    def __str__(self):
        """
        >>> s, n = Pregroup('s'), Pregroup('n')
        >>> print(n.r @ s @ n.l)
        n.r @ s @ n.l
        """
        return ' @ '.join(map(str, self)) or "Pregroup()"

    @property
    def l(self):
        """
        >>> s, n = Pregroup('s'), Pregroup('n')
        >>> (s @ n.r).l
        Pregroup('n', Adjoint('s', -1))
        """
        return Pregroup(*[x.l for x in self[::-1]])

    @property
    def r(self):
        """
        >>> s, n = Pregroup('s'), Pregroup('n')
        >>> (s @ n.l).r
        Pregroup('n', Adjoint('s', 1))
        """
        return Pregroup(*[x.r for x in self[::-1]])

    @property
    def is_basic(self):
        """
        >>> s, n = Pregroup('s'), Pregroup('n')
        >>> assert s.is_basic and not s.l.is_basic and not (s @ n).is_basic
        """
        return len(self) == 1 and not self[0]._z

class Diagram(moncat.Diagram):
    """ Implements diagrams in free dagger pivotal categories.

    >>> n, s = Pregroup('n'), Pregroup('s')
    >>> Alice, jokes = Word('Alice', n), Word('jokes', n.l @ s)
    >>> boxes, offsets = [Alice, jokes, Cup(n, n.l)], [0, 1, 0]
    >>> print(Diagram(Alice.dom @ jokes.dom, s, boxes, offsets))
    Alice >> Wire(n) @ jokes >> Cup(n, n.l) @ Wire(s)
    """
    def __init__(self, dom, cod, boxes, offsets):
        """
        >>> a, b = Pregroup('a'), Pregroup('b')
        >>> f, g = Box('f', a, a.l @ b.r), Box('g', b.r, b.r)
        >>> print(Diagram(a, a, [f, g, f.dagger()], [0, 1, 0]))
        f >> Wire(a.l) @ g >> f.dagger()
        """
        if not isinstance(dom, Pregroup):
            raise ValueError("Domain of type Pregroup expected, got {} "
                             "of type {} instead.".format(repr(dom), type(dom)))
        if not isinstance(cod, Pregroup):
            raise ValueError("Codomain of type Pregroup expected, got {} "
                             "of type {} instead.".format(repr(cod), type(cod)))
        super().__init__(dom, cod, boxes, offsets)

    def then(self, other):
        """
        >>> a, b = Pregroup('a'), Pregroup('b')
        >>> f = Box('f', a, a.l @ b.r)
        >>> print(f >> f.dagger() >> f)
        f >> f.dagger() >> f
        """
        r = super().then(other)
        return Diagram(Pregroup(*r.dom), Pregroup(*r.cod), r.boxes, r.offsets)

    def tensor(self, other):
        """
        >>> a, b = Pregroup('a'), Pregroup('b')
        >>> f = Box('f', a, a.l @ b.r)
        >>> print(f.dagger() @ f)
        f.dagger() @ Wire(a) >> Wire(a) @ f
        """
        r = super().tensor(other)
        return Diagram(Pregroup(*r.dom), Pregroup(*r.cod), r.boxes, r.offsets)

    def dagger(self):
        """
        >>> a, b = Pregroup('a'), Pregroup('b')
        >>> f = Box('f', a, a.l @ b.r).dagger()
        >>> assert f.dagger() >> f == (f.dagger() >> f).dagger()
        """
        return Diagram(self.cod, self.dom,
            [f.dagger() for f in self.boxes[::-1]], self.offsets[::-1])

    def __repr__(self):
        """
        >>> Diagram(Pregroup('a'), Pregroup('a'), [], [])
        Diagram(dom=Pregroup('a'), cod=Pregroup('a'), boxes=[], offsets=[])
        """
        return "Diagram(dom={}, cod={}, boxes={}, offsets={})".format(
        *map(repr, [self.dom, self.cod, self.boxes, self.offsets]))

    @staticmethod
    def id(t):
        """
        >>> assert Diagram.id(Pregroup('s')) == Wire(Pregroup('s'))
        """
        return Wire(t)

class Box(cat.Gen, Diagram):
    """ Implements generators of dagger pivotal diagrams.

    >>> a, b = Pregroup('a'), Pregroup('b')
    >>> Box('f', a, b.l @ b, data={42})
    Box('f', Pregroup('a'), Pregroup(Adjoint('b', -1), 'b'), data={42})
    """
    def __init__(self, name, dom, cod, data=None, _dagger=False):
        """
        >>> a, b = Pregroup('a'), Pregroup('b')
        >>> Box('f', a, b.l @ b)
        Box('f', Pregroup('a'), Pregroup(Adjoint('b', -1), 'b'))
        """
        self._dom, self._cod, self._boxes, self._offsets = dom, cod, [self], [0]
        self._name, self._dagger, self._data = name, _dagger, data
        Diagram.__init__(self, dom, cod, [self], [0])

    def dagger(self):
        """
        >>> a, b = Pregroup('a'), Pregroup('b')
        >>> Box('f', a, b.l @ b).dagger()
        Box('f', Pregroup('a'), Pregroup(Adjoint('b', -1), 'b')).dagger()
        """
        return Box(self.name, self.cod, self.dom,
                   _dagger=not self._dagger, data=self.data)

    def __repr__(self):
        """
        >>> a, b = Pregroup('a'), Pregroup('b')
        >>> Box('f', a, b.l @ b)
        Box('f', Pregroup('a'), Pregroup(Adjoint('b', -1), 'b'))
        >>> Box('f', a, b.l @ b).dagger()
        Box('f', Pregroup('a'), Pregroup(Adjoint('b', -1), 'b')).dagger()
        """
        if self._dagger:
            return repr(self.dagger()) + ".dagger()"
        return "Box({}, {}, {}{})".format(
            *map(repr, [self.name, self.dom, self.cod]),
            ", data=" + repr(self.data) if self.data else '')

    def __hash__(self):
        """
        >>> a, b = Pregroup('a'), Pregroup('b')
        >>> f = Box('f', a, b.l @ b)
        >>> {f: 42}[f]
        42
        """
        return hash(repr(self))

    def __eq__(self, other):
        """
        >>> a, b = Pregroup('a'), Pregroup('b')
        >>> f = Box('f', a, b.l @ b)
        >>> assert f == Diagram(a, b.l @ b, [f], [0])
        """
        if isinstance(other, Box):
            return repr(self) == repr(other)
        elif isinstance(other, Diagram):
            return len(other) == 1 and other.boxes[0] == self
        return False

class AxiomError(moncat.AxiomError):
    """
    >>> Cup(Pregroup('n'), Pregroup('n'))  # doctest: +ELLIPSIS
    Traceback (most recent call last):
    ...
    disco.AxiomError: n and n are not adjoints.
    >>> Cup(Pregroup('n'), Pregroup('s'))  # doctest: +ELLIPSIS
    Traceback (most recent call last):
    ...
    disco.AxiomError: n and s are not adjoints.
    >>> Cup(Pregroup('n'), Pregroup('n').l.l)  # doctest: +ELLIPSIS
    Traceback (most recent call last):
    ...
    disco.AxiomError: n and n.l.l are not adjoints.
    """
    pass

class Wire(Diagram):
    """ Define an identity arrow in a free rigid category

    >>> t = Pregroup('a', 'b', 'c')
    >>> assert Wire(t) == Diagram(t, t, [], [])
    """
    def __init__(self, t):
        """
        >>> Wire(Pregroup('n') @ Pregroup('s'))
        Wire(Pregroup('n', 's'))
        >>> Wire('n')  # doctest: +ELLIPSIS
        Traceback (most recent call last):
        ...
        ValueError: Input of type Pregroup expected, got 'n' instead.
        """
        if isinstance(t, Word):
            t = t.dom
        if not isinstance(t, Pregroup):
            raise ValueError("Input of type Pregroup expected, got {} instead."
                             .format(repr(t), type(t)))
        super().__init__(t, t, [], [])

    def __repr__(self):
        """
        >>> Wire(Pregroup('n'))
        Wire(Pregroup('n'))
        """
        return "Wire({})".format(repr(self.dom))

    def __str__(self):
        """
        >>> n = Pregroup('n')
        >>> print(Wire(n))
        Wire(n)
        """
        return "Wire({})".format(str(self.dom))

class Cup(Box):
    """ Defines cups for simple types.

    >>> n = Pregroup('n')
    >>> Cup(n, n.l)
    Cup(Pregroup('n'), Pregroup(Adjoint('n', -1)))
    >>> Cup(n, n.r)
    Cup(Pregroup('n'), Pregroup(Adjoint('n', 1)))
    >>> Cup(n.l.l, n.l)
    Cup(Pregroup(Adjoint('n', -2)), Pregroup(Adjoint('n', -1)))
    """
    def __init__(self, x, y):
        """
        >>> Cup(Pregroup('n', 's'), Pregroup('n').l)  # doctest: +ELLIPSIS
        Traceback (most recent call last):
        ...
        ValueError: Simple type expected, got Pregroup('n', 's') instead.
        >>> Cup(Pregroup('n'), Pregroup())  # doctest: +ELLIPSIS
        Traceback (most recent call last):
        ...
        ValueError: Simple type expected, got Pregroup() instead.
        >>> Cup(Pregroup('n'), Pregroup('n').l)
        Cup(Pregroup('n'), Pregroup(Adjoint('n', -1)))
        """
        err = "Simple type expected, got {} instead."
        if not isinstance(x, Pregroup) or not len(x) == 1:
            raise ValueError(err.format(repr(x)))
        if not isinstance(y, Pregroup) or not len(y) == 1:
            raise ValueError(err.format(repr(y)))
        if x[0]._basic != y[0]._basic or not x[0]._z - y[0]._z in [-1, +1]:
            raise AxiomError("{} and {} are not adjoints.".format(x, y))
        Box.__init__(self, 'Cup', x @ y, Pregroup())

    def dagger(self):
        """
        >>> n = Pregroup('n')
        >>> Cup(n, n.l).dagger()
        Cap(Pregroup('n'), Pregroup(Adjoint('n', -1)))
        >>> assert Cup(n, n.l) == Cup(n, n.l).dagger().dagger()
        """
        return Cap(self.dom[:1], self.dom[1:])

    def __repr__(self):
        """
        >>> n = Pregroup('n')
        >>> Cup(n, n.l)
        Cup(Pregroup('n'), Pregroup(Adjoint('n', -1)))
        """
        return "Cup({}, {})".format(repr(self.dom[:1]), repr(self.dom[1:]))

    def __str__(self):
        """
        >>> n = Pregroup('n')
        >>> print(Cup(n, n.l))
        Cup(n, n.l)
        """
        return "Cup({}, {})".format(self.dom[:1], self.dom[1:])

class Cap(Box):
    """ Defines cups for simple types.

    >>> n = Pregroup('n')
    >>> print(Cap(n, n.l).cod)
    n @ n.l
    >>> print(Cap(n, n.r).cod)
    n @ n.r
    >>> print(Cap(n.l.l, n.l).cod)
    n.l.l @ n.l
    """
    def __init__(self, x, y):
        """
        >>> Cap(Pregroup('n', 's'), Pregroup('n').l)  # doctest: +ELLIPSIS
        Traceback (most recent call last):
        ...
        ValueError: Simple type expected, got Pregroup('n', 's') instead.
        >>> Cap(Pregroup('n'), Pregroup())  # doctest: +ELLIPSIS
        Traceback (most recent call last):
        ...
        ValueError: Simple type expected, got Pregroup() instead.
        >>> Cap(Pregroup('n'), Pregroup('n').l)
        Cap(Pregroup('n'), Pregroup(Adjoint('n', -1)))
        """
        err = "Simple type expected, got {} instead."
        if not isinstance(x, Pregroup) or not len(x) == 1:
            raise ValueError(err.format(repr(x)))
        if not isinstance(y, Pregroup) or not len(y) == 1:
            raise ValueError(err.format(repr(y)))
        if not x[0]._z - y[0]._z in [-1, +1]:
            raise AxiomError("{} and {} are not adjoints.".format(x, y))
        Box.__init__(self, 'Cap', Pregroup(), x @ y)

    def dagger(self):
        """
        >>> n = Pregroup('n')
        >>> Cap(n, n.l).dagger()
        Cup(Pregroup('n'), Pregroup(Adjoint('n', -1)))
        >>> assert Cap(n, n.l) == Cap(n, n.l).dagger().dagger()
        """
        return Cup(self.cod[:1], self.cod[1:])

    def __repr__(self):
        """
        >>> n = Pregroup('n')
        >>> Cap(n, n.l)
        Cap(Pregroup('n'), Pregroup(Adjoint('n', -1)))
        """
        return "Cap({}, {})".format(repr(self.cod[:1]), repr(self.cod[1:]))

    def __str__(self):
        """
        >>> n = Pregroup('n')
        >>> print(Cap(n, n.l))
        Cap(n, n.l)
        """
        return "Cap({}, {})".format(self.cod[:1], self.cod[1:])

class Word(Box):
    """ Implements words as boxes with a pregroup type as codomain.

    >>> Alice = Word('Alice', Pregroup('n'))
    >>> loves = Word('loves', Pregroup('n').r @ Pregroup('s') @ Pregroup('n').l)
    >>> Alice
    Word('Alice', Pregroup('n'))
    >>> loves
    Word('loves', Pregroup(Adjoint('n', 1), 's', Adjoint('n', -1)))
    """
    def __init__(self, w, t, _dagger=False):
        """
        >>> Word('Alice', Pregroup('n'))
        Word('Alice', Pregroup('n'))
        """
        if not isinstance(w, str):
            raise ValueError("Expected str, got {} of type {} instead."
                             .format(repr(w), type(w)))
        if not isinstance(t, Pregroup):
            raise ValueError("Input of type Pregroup expected, got {} "
                             "of type {} instead.".format(repr(t), type(t)))
        self._word, self._type = w, t
        dom, cod = (t, Pregroup()) if _dagger else (Pregroup(), t)
        Box.__init__(self, (w, t), dom, cod, _dagger=_dagger)

    def dagger(self):
        """
        >>> Word('Alice', Pregroup('n')).dagger()
        Word('Alice', Pregroup('n')).dagger()
        """
        return Word(self._word, self._type, not self._dagger)

    @property
    def word(self):
        """
        >>> Word('Alice', Pregroup('n')).word
        'Alice'
        """
        return self._word

    @property
    def type(self):
        """
        >>> Word('Alice', Pregroup('n')).type
        Pregroup('n')
        """
        return self._type

    def __repr__(self):
        """
        >>> Word('Alice', Pregroup('n'))
        Word('Alice', Pregroup('n'))
        >>> Word('Alice', Pregroup('n')).dagger()
        Word('Alice', Pregroup('n')).dagger()
        """
        return "Word({}, {}){}".format(repr(self.word), repr(self.type),
                                       ".dagger()" if self._dagger else "")

    def __str__(self):
        """
        >>> print(Word('Alice', Pregroup('n')))
        Alice
        """
        return str(self.word)

class Model(MatrixFunctor):
    """ Implements functors from pregroup grammars to matrices

    >>> n, s = Pregroup('n'), Pregroup('s')
    >>> Alice, jokes = Word('Alice', n), Word('jokes', n.l @ s)
    >>> F = Model({s: 1, n: 2}, {Alice: [0, 1], jokes: [1, 1]})
    >>> assert F(Alice @ jokes >> Cup(n, n.l) @ Wire(s))
    """
    def __init__(self, ob, ar):
        """
        >>> Model({'n': 1}, {})  # doctest: +ELLIPSIS
        Traceback (most recent call last):
        ...
        ValueError: Expected a basic type, got 'n' instead.
        >>> Model({Pregroup('n'): 2}, {})
        Model(ob={Pregroup('n'): Dim(2)}, ar={})
        """
        for x in ob.keys():
            if not isinstance(x, Pregroup) or not x.is_basic:
                raise ValueError(
                    "Expected a basic type, got {} instead.".format(repr(x)))
        super().__init__(ob, ar)

    def __repr__(self):
        """
        >>> Model({}, {Word('Alice', Pregroup('n')): [0, 1]})
        Model(ob={}, ar={Word('Alice', Pregroup('n')): [0, 1]})
        """
        return super().__repr__().replace("MatrixFunctor", "Model")

    def __call__(self, d):
        """
        >>> n, s = Pregroup('n'), Pregroup('s')
        >>> Alice, jokes = Word('Alice', n), Word('jokes', n.l @ s)
        >>> F = Model({s: 1, n: 2}, {Alice: [0, 1], jokes: [1, 1]})
        >>> F(n @ s.l)
        Dim(2)
        >>> F(Cup(n, n.l))
        Matrix(dom=Dim(2, 2), cod=Dim(1), array=[1.0, 0.0, 0.0, 1.0])
        >>> F(Cap(n, n.r))
        Matrix(dom=Dim(1), cod=Dim(2, 2), array=[1.0, 0.0, 0.0, 1.0])
        >>> F(Alice)
        Matrix(dom=Dim(1), cod=Dim(2), array=[0, 1])
        >>> F(Alice @ jokes)
        Matrix(dom=Dim(1), cod=Dim(2, 2), array=[0, 0, 1, 1])
        >>> F(Alice @ jokes >> Cup(n, n.l) @ Wire(s))
        Matrix(dom=Dim(1), cod=Dim(1), array=[1.0])
        """
        if isinstance(d, Pregroup):
            return sum([self.ob[Pregroup(x._basic)] for x in d], Dim(1))
        elif isinstance(d, Cup):
            return Matrix(self(d.dom), Dim(), Matrix.id(self(d.dom[:1])).array)
        elif isinstance(d, Cap):
            return Matrix(Dim(), self(d.cod), Matrix.id(self(d.cod[:1])).array)
        elif isinstance(d, Box):
            if d._dagger:
                return self(d.dagger()).dagger()
            return Matrix(self(d.dom), self(d.cod), self.ar[d])
<<<<<<< HEAD
        return super().__call__(d)

class CircuitModel(CircuitFunctor):
    """
    >>> from discopy.circuit import *
    >>> s, n = Pregroup('s'), Pregroup('n')
    >>> Alice = Word('Alice', n)
    >>> loves = Word('loves', n.r @ s @ n.l)
    >>> Bob = Word('Bob', n)
    >>> grammar = Cup(n, n.r) @ Wire(s) @ Cup(n.l, n)
    >>> sentence = grammar << Alice @ loves @ Bob
    >>> ob = {s: 0, n: 1}
    >>> ar = {Alice: Ket(0),
    ...       loves: CX << H @ X << Ket(0, 0),
    ...       Bob: Ket(1)}
    >>> F = CircuitModel(ob, ar)
    >>> BornRule = lambda c: np.absolute(c.eval().array) ** 2
    >>> F(sentence).eval()

    # >>> assert 2**3 * BornRule(F(sentence))
    """
    def __call__(self, x):
        if isinstance(x, Pregroup):
            return sum([self.ob[Pregroup(b._basic)] for b in x], PRO(0))
        if isinstance(x, Cup):
            n = len(self(x.dom)) // 2
            bits = [0 for i in range(2*n)]
            return GCX(n) >> HAD(n) @ Circuit.id(n) >> Bra(*bits)
        elif isinstance(x, Cap):
            n = len(self(x.dom)) // 2
            bitstring = [0 for i in range(2*n)]
            return GCX(n) << HAD(n) @ Circuit.id(n) << Ket(*bitstring)
        if isinstance(x, Box):
            if x._dagger:
                return self(x.dagger()).dagger()
            return self.ar[x]
        return CircuitFunctor.__call__(self, x)
=======
        return super().__call__(d)
>>>>>>> 06e9a4c2
<|MERGE_RESOLUTION|>--- conflicted
+++ resolved
@@ -571,7 +571,6 @@
             if d._dagger:
                 return self(d.dagger()).dagger()
             return Matrix(self(d.dom), self(d.cod), self.ar[d])
-<<<<<<< HEAD
         return super().__call__(d)
 
 class CircuitModel(CircuitFunctor):
@@ -608,7 +607,4 @@
             if x._dagger:
                 return self(x.dagger()).dagger()
             return self.ar[x]
-        return CircuitFunctor.__call__(self, x)
-=======
-        return super().__call__(d)
->>>>>>> 06e9a4c2
+        return CircuitFunctor.__call__(self, x)